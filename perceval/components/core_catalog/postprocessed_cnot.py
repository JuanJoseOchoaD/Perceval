--- conflicted
+++ resolved
@@ -30,17 +30,8 @@
 from perceval.components import Circuit, Processor
 from perceval.components.unitary_components import *
 from perceval.components.component_catalog import CatalogItem, AsType
-<<<<<<< HEAD
-from perceval.components.port import Port, Encoding
-from perceval.utils import PostSelect
-=======
-from perceval.components.port import Herald, Port
-from perceval.utils import Encoding
-
-
-def _post_process(s):
-    return (s[1] or s[2]) and (s[3] or s[4])
->>>>>>> 78c08028
+from perceval.components.port import Port
+from perceval.utils import Encoding, PostSelect
 
 
 class PostProcessedCnotItem(CatalogItem):

--- conflicted
+++ resolved
@@ -291,11 +291,7 @@
     # get range of colorbars so we can normalize
     max_height = numpy.max(dz)
     min_height = numpy.min(dz)
-<<<<<<< HEAD
-    color_map = plt.colormaps['viridis_r']
-=======
     color_map = plt.get_cmap('viridis_r')
->>>>>>> 6495b7c3
     if max_height != min_height:
         has_only_one_value = False
         # scale each z to [0,1], and get their rgb values

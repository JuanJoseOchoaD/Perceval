--- conflicted
+++ resolved
@@ -58,15 +58,9 @@
 from perceval.utils.mlstr import mlstr
 from perceval.utils.statevector import ProbabilityDistribution, StateVector, BSCount
 from .format import Format
-<<<<<<< HEAD
-from ._processor_utils import precompute_herald_pos
+from ._processor_utils import collect_herald_info
+import math
 import networkx as nx
-=======
-from ._processor_utils import collect_herald_info
-
-import math
-
->>>>>>> 48d73c56
 
 in_notebook = False
 
@@ -305,6 +299,7 @@
         has_only_one_value = True
         rgba = [color_map(0)]
 
+
     # Caption
     font_size = 6
 

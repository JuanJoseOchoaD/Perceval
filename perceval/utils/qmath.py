# MIT License
#
# Copyright (c) 2022 Quandela
#
# Permission is hereby granted, free of charge, to any person obtaining a copy
# of this software and associated documentation files (the "Software"), to deal
# in the Software without restriction, including without limitation the rights
# to use, copy, modify, merge, publish, distribute, sublicense, and/or sell
# copies of the Software, and to permit persons to whom the Software is
# furnished to do so, subject to the following conditions:
#
# The above copyright notice and this permission notice shall be included in all
# copies or substantial portions of the Software.
#
# As a special exception, the copyright holders of exqalibur library give you
# permission to combine exqalibur with code included in the standard release of
# Perceval under the MIT license (or modified versions of such code). You may
# copy and distribute such a combined system following the terms of the MIT
# license for both exqalibur and Perceval. This exception for the usage of
# exqalibur is limited to the python bindings used by Perceval.
#
# THE SOFTWARE IS PROVIDED "AS IS", WITHOUT WARRANTY OF ANY KIND, EXPRESS OR
# IMPLIED, INCLUDING BUT NOT LIMITED TO THE WARRANTIES OF MERCHANTABILITY,
# FITNESS FOR A PARTICULAR PURPOSE AND NONINFRINGEMENT. IN NO EVENT SHALL THE
# AUTHORS OR COPYRIGHT HOLDERS BE LIABLE FOR ANY CLAIM, DAMAGES OR OTHER
# LIABILITY, WHETHER IN AN ACTION OF CONTRACT, TORT OR OTHERWISE, ARISING FROM,
# OUT OF OR IN CONNECTION WITH THE SOFTWARE OR THE USE OR OTHER DEALINGS IN THE
# SOFTWARE.

import numpy as np
from scipy.spatial.distance import cdist


def exponentiation_by_squaring(base, power: int):
    """Calculate the result of base^power i.e. base**power using exponentiation by squaring (or square-and-multiply)

    Args:
        :param base: the element to exponentiate
        :param power: *strictly positive* integer power
        :param result: the initialisation of the result
    """
    if power < 1:
        raise ValueError("Power value must be strictly positive")

    if isinstance(base, int):
        temp_base = base
        result = base
    else:
        temp_base = base.__copy__()
        result = base.__copy__()

    power -= 1

    while True:
        # If power is odd
        if power % 2 == 1:
            result = result * temp_base

        # Divide the power by 2
        power = power // 2
        if power == 0:
            break
        # Multiply base to itself
        temp_base = temp_base * temp_base

    return result


<<<<<<< HEAD
def kmeans(features: np.ndarray, n_clusters: int, n_init: int = 10) -> np.ndarray:
    """
    Manual KMeans implementation. Clusterizes the system in k subsets.

    :param features: Data points for clustering.
    :param n_clusters: Number of clusters.
    :param n_init: Number of times the k-means algorithm will be run with different centroid seeds.
    :return: Cluster labels.
    """
    best_labels = None
    best_inertia = float('inf')
    MAX_ITERATIONS = 300
    for _ in range(n_init):
        # Initialize centroids randomly
        indices = np.random.choice(features.shape[0], n_clusters, replace=False)
        centroids = features[indices]

        for _ in range(MAX_ITERATIONS):  # Maximum number of iterations
            # Assign points to the nearest centroid
            distances = cdist(features, centroids, 'euclidean')
            labels = np.argmin(distances, axis=1)

            # Compute new centroids
            new_centroids = np.array([features[labels == i].mean(axis=0) for i in range(n_clusters)])

            # Check for convergence (if centroids do not change)
            if np.allclose(centroids, new_centroids):
                break

            centroids = new_centroids

        # Compute inertia (sum of squared distances to the nearest centroid)
        inertia = np.sum((features - centroids[labels]) ** 2)

        if inertia < best_inertia:
            best_inertia = inertia
            best_labels = labels

    return best_labels
=======
def distinct_permutations(iterable, r=None):
    """Yield successive distinct permutations of the elements in *iterable*.

        >>> sorted(distinct_permutations([1, 0, 1]))
        [(0, 1, 1), (1, 0, 1), (1, 1, 0)]

    Equivalent to ``set(permutations(iterable))``, except duplicates are not
    generated and thrown away. For larger input sequences this is much more
    efficient.

    Duplicate permutations arise when there are duplicated elements in the
    input iterable. The number of items returned is
    `n! / (x_1! * x_2! * ... * x_n!)`, where `n` is the total number of
    items input, and each `x_i` is the count of a distinct item in the input
    sequence.

    If *r* is given, only the *r*-length permutations are yielded.

        >>> sorted(distinct_permutations([1, 0, 1], r=2))
        [(0, 1), (1, 0), (1, 1)]
        >>> sorted(distinct_permutations(range(3), r=2))
        [(0, 1), (0, 2), (1, 0), (1, 2), (2, 0), (2, 1)]

    This code is a copy of the method of the repository https://github.com/more-itertools/more-itertools/
    """

    # Algorithm: https://w.wiki/Qai
    def _full(A):
        while True:
            # Yield the permutation we have
            yield tuple(A)

            # Find the largest index i such that A[i] < A[i + 1]
            for i in range(size - 2, -1, -1):
                if A[i] < A[i + 1]:
                    break
            #  If no such index exists, this permutation is the last one
            else:
                return

            # Find the largest index j greater than j such that A[i] < A[j]
            for j in range(size - 1, i, -1):
                if A[i] < A[j]:
                    break

            # Swap the value of A[i] with that of A[j], then reverse the
            # sequence from A[i + 1] to form the new permutation
            A[i], A[j] = A[j], A[i]
            A[i + 1:] = A[: i - size: -1]  # A[i + 1:][::-1]

    # Algorithm: modified from the above
    def _partial(A, r):
        # Split A into the first r items and the last r items
        head, tail = A[:r], A[r:]
        right_head_indexes = range(r - 1, -1, -1)
        left_tail_indexes = range(len(tail))

        while True:
            # Yield the permutation we have
            yield tuple(head)

            # Starting from the right, find the first index of the head with
            # value smaller than the maximum value of the tail - call it i.
            pivot = tail[-1]
            for i in right_head_indexes:
                if head[i] < pivot:
                    break
                pivot = head[i]
            else:
                return

            # Starting from the left, find the first value of the tail
            # with a value greater than head[i] and swap.
            for j in left_tail_indexes:
                if tail[j] > head[i]:
                    head[i], tail[j] = tail[j], head[i]
                    break
            # If we didn't find one, start from the right and find the first
            # index of the head with a value greater than head[i] and swap.
            else:
                for j in right_head_indexes:
                    if head[j] > head[i]:
                        head[i], head[j] = head[j], head[i]
                        break

            # Reverse head[i + 1:] and swap it with tail[:r - (i + 1)]
            tail += head[: i - r: -1]  # head[i + 1:][::-1]
            i += 1
            head[i:], tail[:] = tail[: r - i], tail[r - i:]

    items = sorted(iterable)

    size = len(items)
    if r is None:
        r = size

    if 0 < r <= size:
        return _full(items) if (r == size) else _partial(items, r)

    return iter(() if r else ((),))
>>>>>>> 48d73c56
<|MERGE_RESOLUTION|>--- conflicted
+++ resolved
@@ -66,7 +66,108 @@
     return result
 
 
-<<<<<<< HEAD
+def distinct_permutations(iterable, r=None):
+    """Yield successive distinct permutations of the elements in *iterable*.
+
+        >>> sorted(distinct_permutations([1, 0, 1]))
+        [(0, 1, 1), (1, 0, 1), (1, 1, 0)]
+
+    Equivalent to ``set(permutations(iterable))``, except duplicates are not
+    generated and thrown away. For larger input sequences this is much more
+    efficient.
+
+    Duplicate permutations arise when there are duplicated elements in the
+    input iterable. The number of items returned is
+    `n! / (x_1! * x_2! * ... * x_n!)`, where `n` is the total number of
+    items input, and each `x_i` is the count of a distinct item in the input
+    sequence.
+
+    If *r* is given, only the *r*-length permutations are yielded.
+
+        >>> sorted(distinct_permutations([1, 0, 1], r=2))
+        [(0, 1), (1, 0), (1, 1)]
+        >>> sorted(distinct_permutations(range(3), r=2))
+        [(0, 1), (0, 2), (1, 0), (1, 2), (2, 0), (2, 1)]
+
+    This code is a copy of the method of the repository https://github.com/more-itertools/more-itertools/
+    """
+
+    # Algorithm: https://w.wiki/Qai
+    def _full(A):
+        while True:
+            # Yield the permutation we have
+            yield tuple(A)
+
+            # Find the largest index i such that A[i] < A[i + 1]
+            for i in range(size - 2, -1, -1):
+                if A[i] < A[i + 1]:
+                    break
+            #  If no such index exists, this permutation is the last one
+            else:
+                return
+
+            # Find the largest index j greater than j such that A[i] < A[j]
+            for j in range(size - 1, i, -1):
+                if A[i] < A[j]:
+                    break
+
+            # Swap the value of A[i] with that of A[j], then reverse the
+            # sequence from A[i + 1] to form the new permutation
+            A[i], A[j] = A[j], A[i]
+            A[i + 1:] = A[: i - size: -1]  # A[i + 1:][::-1]
+
+    # Algorithm: modified from the above
+    def _partial(A, r):
+        # Split A into the first r items and the last r items
+        head, tail = A[:r], A[r:]
+        right_head_indexes = range(r - 1, -1, -1)
+        left_tail_indexes = range(len(tail))
+
+        while True:
+            # Yield the permutation we have
+            yield tuple(head)
+
+            # Starting from the right, find the first index of the head with
+            # value smaller than the maximum value of the tail - call it i.
+            pivot = tail[-1]
+            for i in right_head_indexes:
+                if head[i] < pivot:
+                    break
+                pivot = head[i]
+            else:
+                return
+
+            # Starting from the left, find the first value of the tail
+            # with a value greater than head[i] and swap.
+            for j in left_tail_indexes:
+                if tail[j] > head[i]:
+                    head[i], tail[j] = tail[j], head[i]
+                    break
+            # If we didn't find one, start from the right and find the first
+            # index of the head with a value greater than head[i] and swap.
+            else:
+                for j in right_head_indexes:
+                    if head[j] > head[i]:
+                        head[i], head[j] = head[j], head[i]
+                        break
+
+            # Reverse head[i + 1:] and swap it with tail[:r - (i + 1)]
+            tail += head[: i - r: -1]  # head[i + 1:][::-1]
+            i += 1
+            head[i:], tail[:] = tail[: r - i], tail[r - i:]
+
+    items = sorted(iterable)
+
+    size = len(items)
+    if r is None:
+        r = size
+
+    if 0 < r <= size:
+        return _full(items) if (r == size) else _partial(items, r)
+
+    return iter(() if r else ((),))
+
+
 def kmeans(features: np.ndarray, n_clusters: int, n_init: int = 10) -> np.ndarray:
     """
     Manual KMeans implementation. Clusterizes the system in k subsets.
@@ -105,106 +206,4 @@
             best_inertia = inertia
             best_labels = labels
 
-    return best_labels
-=======
-def distinct_permutations(iterable, r=None):
-    """Yield successive distinct permutations of the elements in *iterable*.
-
-        >>> sorted(distinct_permutations([1, 0, 1]))
-        [(0, 1, 1), (1, 0, 1), (1, 1, 0)]
-
-    Equivalent to ``set(permutations(iterable))``, except duplicates are not
-    generated and thrown away. For larger input sequences this is much more
-    efficient.
-
-    Duplicate permutations arise when there are duplicated elements in the
-    input iterable. The number of items returned is
-    `n! / (x_1! * x_2! * ... * x_n!)`, where `n` is the total number of
-    items input, and each `x_i` is the count of a distinct item in the input
-    sequence.
-
-    If *r* is given, only the *r*-length permutations are yielded.
-
-        >>> sorted(distinct_permutations([1, 0, 1], r=2))
-        [(0, 1), (1, 0), (1, 1)]
-        >>> sorted(distinct_permutations(range(3), r=2))
-        [(0, 1), (0, 2), (1, 0), (1, 2), (2, 0), (2, 1)]
-
-    This code is a copy of the method of the repository https://github.com/more-itertools/more-itertools/
-    """
-
-    # Algorithm: https://w.wiki/Qai
-    def _full(A):
-        while True:
-            # Yield the permutation we have
-            yield tuple(A)
-
-            # Find the largest index i such that A[i] < A[i + 1]
-            for i in range(size - 2, -1, -1):
-                if A[i] < A[i + 1]:
-                    break
-            #  If no such index exists, this permutation is the last one
-            else:
-                return
-
-            # Find the largest index j greater than j such that A[i] < A[j]
-            for j in range(size - 1, i, -1):
-                if A[i] < A[j]:
-                    break
-
-            # Swap the value of A[i] with that of A[j], then reverse the
-            # sequence from A[i + 1] to form the new permutation
-            A[i], A[j] = A[j], A[i]
-            A[i + 1:] = A[: i - size: -1]  # A[i + 1:][::-1]
-
-    # Algorithm: modified from the above
-    def _partial(A, r):
-        # Split A into the first r items and the last r items
-        head, tail = A[:r], A[r:]
-        right_head_indexes = range(r - 1, -1, -1)
-        left_tail_indexes = range(len(tail))
-
-        while True:
-            # Yield the permutation we have
-            yield tuple(head)
-
-            # Starting from the right, find the first index of the head with
-            # value smaller than the maximum value of the tail - call it i.
-            pivot = tail[-1]
-            for i in right_head_indexes:
-                if head[i] < pivot:
-                    break
-                pivot = head[i]
-            else:
-                return
-
-            # Starting from the left, find the first value of the tail
-            # with a value greater than head[i] and swap.
-            for j in left_tail_indexes:
-                if tail[j] > head[i]:
-                    head[i], tail[j] = tail[j], head[i]
-                    break
-            # If we didn't find one, start from the right and find the first
-            # index of the head with a value greater than head[i] and swap.
-            else:
-                for j in right_head_indexes:
-                    if head[j] > head[i]:
-                        head[i], head[j] = head[j], head[i]
-                        break
-
-            # Reverse head[i + 1:] and swap it with tail[:r - (i + 1)]
-            tail += head[: i - r: -1]  # head[i + 1:][::-1]
-            i += 1
-            head[i:], tail[:] = tail[: r - i], tail[r - i:]
-
-    items = sorted(iterable)
-
-    size = len(items)
-    if r is None:
-        r = size
-
-    if 0 < r <= size:
-        return _full(items) if (r == size) else _partial(items, r)
-
-    return iter(() if r else ((),))
->>>>>>> 48d73c56
+    return best_labels